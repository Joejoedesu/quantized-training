--- conflicted
+++ resolved
@@ -849,17 +849,7 @@
         is_pool = node.target in [
             torch.ops.aten.adaptive_avg_pool2d.default,
             torch.ops.aten.max_pool2d.default,
-<<<<<<< HEAD
-        ]:
-            continue
-        
-        # groups = node.args[6] if len(node.args) > 6 else 1
-        # if groups > 1:
-        #     print(f"Skipping {node} with groups > 1: {groups}")
-        #     continue
-=======
         ]
->>>>>>> 6277e16a
 
         if node in visited or (not is_conv2d(node) and not is_pool):
             continue
